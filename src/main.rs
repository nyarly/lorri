use lorri::cli::{Arguments, Command};
use lorri::constants;
use lorri::locate_file;
use lorri::logging;
use lorri::ops::error::{ExitError, OpResult};
use lorri::ops::{daemon, direnv, info, init, ping, stream_events, upgrade, watch};
use lorri::project::Project;
use lorri::NixFile;
use slog::{debug, error, o};
use slog_scope::GlobalLoggerGuard;
use std::path::PathBuf;
use structopt::StructOpt;

const TRIVIAL_SHELL_SRC: &str = include_str!("./trivial-shell.nix");
const DEFAULT_ENVRC: &str = "eval \"$(lorri direnv)\"";

fn main() {
    // This returns 101 on panics, see also `ExitError::panic`.
    human_panic::setup_panic!();

    let exit_code = {
        let opts = Arguments::from_args();

        // This logger is asynchronous. It is guaranteed to be flushed upon destruction. By tying
        // its lifetime to this smaller scope, we ensure that it is destroyed before
        // 'std::process::exit' gets called.
        let log = logging::root(opts.verbosity, &opts.command);
        debug!(log, "input options"; "options" => ?opts);

        match run_command(log.clone(), opts) {
            Err(err) => {
                error!(log, "{}", err.message());
                err.exitcode()
            }
            Ok(()) => 0,
        }
    };

    // TODO: Once the 'Termination' trait has been stabilised, 'OpResult' should implement
    // 'Termination' and 'main' should return 'OpResult'.
    // https://doc.rust-lang.org/std/process/trait.Termination.html
    // https://github.com/rust-lang/rfcs/blob/master/text/1937-ques-in-main.md
    std::process::exit(exit_code);
}

/// Try to read `shell.nix` from the current working dir.
fn get_shell_nix(shellfile: &PathBuf) -> Result<NixFile, ExitError> {
    // use shell.nix from cwd
    Ok(NixFile::Shell(locate_file::in_cwd(&shellfile).map_err(
        |_| {
            ExitError::user_error(format!(
                "`{}` does not exist\n\
                 You can use the following minimal `shell.nix` to get started:\n\n\
                 {}",
                shellfile.display(),
                TRIVIAL_SHELL_SRC
            ))
        },
    )?))
}

fn create_project(paths: &constants::Paths, shell_nix: NixFile) -> Result<Project, ExitError> {
    Project::new(shell_nix, &paths.gc_root_dir(), paths.cas_store().clone()).or_else(|e| {
        Err(ExitError::temporary(format!(
            "Could not set up project paths: {:#?}",
            e
        )))
    })
}

/// Run the main function of the relevant command.
fn run_command(log: slog::Logger, opts: Arguments) -> OpResult {
    let paths = lorri::ops::get_paths()?;

    // `without_project` and `with_project` set up the slog_scope global logger. Make sure to use
    // one of them so the logger gets set up correctly.
    let without_project = || slog_scope::set_global_logger(log.clone());
    let with_project = |nix_file| -> std::result::Result<(Project, GlobalLoggerGuard), ExitError> {
        let project = create_project(&lorri::ops::get_paths()?, get_shell_nix(nix_file)?)?;
        let guard = slog_scope::set_global_logger(log.new(o!("root" => project.nix_file.clone())));
        Ok((project, guard))
    };

    match opts.command {
        Command::Info(opts) => {
            let (_project, _guard) = with_project(&opts.nix_file)?;
            info::main(opts.nix_file)
        }
        Command::Direnv(opts) => {
            let (project, _guard) = with_project(&opts.nix_file)?;
            direnv::main(project, /* shell_output */ std::io::stdout())
        }
        Command::Watch(opts) => {
            let (project, _guard) = with_project(&opts.nix_file)?;
            watch::main(project, opts)
        }
        Command::Daemon => {
            let _guard = without_project();
            daemon::main()
        }
        Command::Upgrade(opts) => {
            let _guard = without_project();
            upgrade::main(opts, paths.cas_store())
        }
        // TODO: remove
<<<<<<< HEAD
        Command::Ping_(opts) => get_shell_nix(&opts.nix_file).and_then(ping::main),

        Command::StreamEvents_(se) => stream_events::main(se.kind),

        Command::Init => init::main(TRIVIAL_SHELL_SRC, DEFAULT_ENVRC),
=======
        Command::Ping_(opts) => {
            let _guard = without_project();
            get_shell_nix(&opts.nix_file).and_then(ping::main)
        }
        Command::Init => {
            let _guard = without_project();
            init::main(TRIVIAL_SHELL_SRC, DEFAULT_ENVRC)
        }
>>>>>>> 7b84837b
    }
}

#[cfg(test)]
mod tests {
    use super::*;
    use std::path::Path;

    /// Try instantiating the trivial shell file we provide the user.
    #[test]
    fn trivial_shell_nix() -> std::io::Result<()> {
        let nixpkgs = "./nix/bogus-nixpkgs/";

        // Sanity check the test environment
        assert!(Path::new(nixpkgs).is_dir(), "nixpkgs must be a directory");
        assert!(
            Path::new(nixpkgs).join("default.nix").is_file(),
            "nixpkgs/default.nix must be a file"
        );

        let out = std::process::Command::new("nix-instantiate")
            // we can’t assume to have a <nixpkgs>, so use bogus-nixpkgs
            .args(&["-I", &format!("nixpkgs={}", nixpkgs)])
            .args(&["--expr", TRIVIAL_SHELL_SRC])
            .output()?;
        assert!(
            out.status.success(),
            "stdout:\n{}\nstderr:{}\n",
            std::str::from_utf8(&out.stdout).unwrap(),
            std::str::from_utf8(&out.stderr).unwrap()
        );
        Ok(())

        // TODO: provide .instantiate(), which does a plain nix-instantiate
        // and returns the .drv file.
        // let res = nix::CallOpts::expression(TRIVIAL_SHELL_SRC)
        //     .instantiate();

        // match res {
        //     Ok(_drv) => Ok(()),
        //     Err(nix::InstantiateError::ExecutionFailed(output)) =>
        //         panic!(
        //             "stdout:\n{}\nstderr:{}\n",
        //             std::str::from_utf8(&output.stdout).unwrap(),
        //             std::str::from_utf8(&output.stderr).unwrap()
        //         ),
        //     Err(nix::InstantiateError::Io(io)) => Err(io)
        // }
    }
}<|MERGE_RESOLUTION|>--- conflicted
+++ resolved
@@ -103,22 +103,18 @@
             upgrade::main(opts, paths.cas_store())
         }
         // TODO: remove
-<<<<<<< HEAD
-        Command::Ping_(opts) => get_shell_nix(&opts.nix_file).and_then(ping::main),
-
-        Command::StreamEvents_(se) => stream_events::main(se.kind),
-
-        Command::Init => init::main(TRIVIAL_SHELL_SRC, DEFAULT_ENVRC),
-=======
         Command::Ping_(opts) => {
             let _guard = without_project();
             get_shell_nix(&opts.nix_file).and_then(ping::main)
         }
+
+        // XXX jdl
+        Command::StreamEvents_(se) => stream_events::main(se.kind),
+
         Command::Init => {
             let _guard = without_project();
             init::main(TRIVIAL_SHELL_SRC, DEFAULT_ENVRC)
         }
->>>>>>> 7b84837b
     }
 }
 
