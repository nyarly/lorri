extern crate lorri;
extern crate structopt;
#[macro_use]
extern crate log;
#[macro_use]
extern crate human_panic;

use lorri::constants;
use lorri::locate_file;
use lorri::NixFile;

use lorri::cli::{Arguments, Command};
<<<<<<< HEAD
use lorri::ops::{
    daemon, direnv, info, init, ping, stream_events, upgrade, watch, ExitError, OpResult,
};
=======
use lorri::ops::error::{ExitError, OpResult};
use lorri::ops::{daemon, direnv, info, init, ping, upgrade, watch};
>>>>>>> 5204c31f
use lorri::project::Project;
use std::path::PathBuf;
use structopt::StructOpt;

const TRIVIAL_SHELL_SRC: &str = include_str!("./trivial-shell.nix");
const DEFAULT_ENVRC: &str = "eval \"$(lorri direnv)\"";

fn main() {
    // This returns 101 on panics, see also `ExitError::panic`.
    setup_panic!();

    let exit = |result: OpResult| match result {
        Err(err) => {
            eprintln!("{}", err.message());
            std::process::exit(err.exitcode());
        }
        Ok(Some(msg)) => {
            println!("{}", msg);
            std::process::exit(0);
        }
        Ok(None) => {
            std::process::exit(0);
        }
    };

    let opts = Arguments::from_args();

    lorri::logging::init_with_default_log_level(opts.verbosity);
    debug!("Input options: {:?}", opts);

    let result = run_command(opts);
    exit(result);
}

/// Try to read `shell.nix` from the current working dir.
fn get_shell_nix(shellfile: &PathBuf) -> Result<NixFile, ExitError> {
    // use shell.nix from cwd
    Ok(NixFile::from(locate_file::in_cwd(&shellfile).map_err(
        |_| {
            ExitError::user_error(format!(
                "`{}` does not exist\n\
                 You can use the following minimal `shell.nix` to get started:\n\n\
                 {}",
                shellfile.display(),
                TRIVIAL_SHELL_SRC
            ))
        },
    )?))
}

fn create_project(paths: &constants::Paths, shell_nix: NixFile) -> Result<Project, ExitError> {
    Project::new(shell_nix, &paths.gc_root_dir(), paths.cas_store().clone()).or_else(|e| {
        Err(ExitError::temporary(format!(
            "Could not set up project paths: {:#?}",
            e
        )))
    })
}

/// Run the main function of the relevant command.
fn run_command(opts: Arguments) -> OpResult {
    let paths = lorri::ops::get_paths()?;
    match opts.command {
        Command::Info(opts) => {
            get_shell_nix(&opts.nix_file).and_then(|sn| info::main(create_project(&paths, sn)?))
        }

        Command::Direnv(opts) => {
            get_shell_nix(&opts.nix_file).and_then(|sn| direnv::main(create_project(&paths, sn)?))
        }

        Command::Watch(opts) => get_shell_nix(&opts.nix_file)
            .and_then(|sn| watch::main(create_project(&paths, sn)?, opts)),

        Command::Daemon => daemon::main(),

        Command::Upgrade(opts) => upgrade::main(opts, paths.cas_store()),

        // TODO: remove
        Command::Ping_(opts) => get_shell_nix(&opts.nix_file).and_then(ping::main),

        Command::StreamEvents_(se) => stream_events::main(se.kind),

        Command::Init => init::main(TRIVIAL_SHELL_SRC, DEFAULT_ENVRC),
    }
}

#[cfg(test)]
mod tests {
    use super::*;

    /// Try instantiating the trivial shell file we provide the user.
    #[test]
    fn trivial_shell_nix() -> std::io::Result<()> {
        let out = std::process::Command::new("nix-instantiate")
            // we can’t assume to have a <nixpkgs>, so use bogus-nixpkgs
            .args(&["-I", "nixpkgs=./nix/bogus-nixpkgs/"])
            .args(&["--expr", TRIVIAL_SHELL_SRC])
            .output()?;
        assert!(
            out.status.success(),
            "stdout:\n{}\nstderr:{}\n",
            std::str::from_utf8(&out.stdout).unwrap(),
            std::str::from_utf8(&out.stderr).unwrap()
        );
        Ok(())

        // TODO: provide .instantiate(), which does a plain nix-instantiate
        // and returns the .drv file.
        // let res = nix::CallOpts::expression(TRIVIAL_SHELL_SRC)
        //     .instantiate();

        // match res {
        //     Ok(_drv) => Ok(()),
        //     Err(nix::InstantiateError::ExecutionFailed(output)) =>
        //         panic!(
        //             "stdout:\n{}\nstderr:{}\n",
        //             std::str::from_utf8(&output.stdout).unwrap(),
        //             std::str::from_utf8(&output.stderr).unwrap()
        //         ),
        //     Err(nix::InstantiateError::Io(io)) => Err(io)
        // }
    }
}<|MERGE_RESOLUTION|>--- conflicted
+++ resolved
@@ -10,14 +10,8 @@
 use lorri::NixFile;
 
 use lorri::cli::{Arguments, Command};
-<<<<<<< HEAD
-use lorri::ops::{
-    daemon, direnv, info, init, ping, stream_events, upgrade, watch, ExitError, OpResult,
-};
-=======
 use lorri::ops::error::{ExitError, OpResult};
-use lorri::ops::{daemon, direnv, info, init, ping, upgrade, watch};
->>>>>>> 5204c31f
+use lorri::ops::{daemon, direnv, info, init, ping, stream_events, upgrade, watch};
 use lorri::project::Project;
 use std::path::PathBuf;
 use structopt::StructOpt;
