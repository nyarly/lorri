//! Ops are command-line callables.

pub mod daemon;
pub mod direnv;
pub mod info;
pub mod init;
pub mod ping;
pub mod stream_events;
pub mod upgrade;
pub mod watch;

/// Set up necessary directories or fail.
pub fn get_paths() -> Result<crate::constants::Paths, error::ExitError> {
    crate::constants::Paths::initialize().map_err(|e| {
        error::ExitError::user_error(format!("Cannot initialize the lorri paths: {:#?}", e))
    })
}

/// Error handling in ops.
pub mod error {

    /// Non-zero exit status from an op.
    ///
    /// Based in part on the execline convention
    /// (see https://skarnet.org/software/execline/exitcodes.html).
    ///
    /// All these commands exit
    /// - 1 if they encounter an expected error
    /// - 100 if they encounter a permanent error – “the user is holding it wrong”
    /// - 101 if they encounter a programming error, like a panic or failed assert
    /// - 111 if they encounter a temporary error, such as resource exhaustion
    /// - 126 if there is a problem with the environment in which lorri is run
    /// - 127 if they're trying to execute into a program and cannot find it
    #[derive(Debug, Clone)]
    pub struct ExitError {
        /// Exit code of the process, should be non-zero
        exitcode: i32,

        /// Final dying words
        message: String,
    }

    /// Final result from a CLI operation
    pub type OpResult = Result<Option<String>, ExitError>;

<<<<<<< HEAD
/// Exit 1 with an exit message
pub fn err_msg<T>(message: T) -> OpResult
where
    T: Into<String>,
{
    Err(ExitError::errmsg(message))
}

impl ExitError {
    /// Exit 1 with an exit message
    pub fn errmsg<T>(message: T) -> ExitError
=======
    /// Return an OpResult with a final message to print before exit 0
    /// Note, the final message is possibly intended to be consumed
    /// by automated tests.
    pub fn ok_msg<T>(message: T) -> OpResult
>>>>>>> 5204c31f
    where
        T: Into<String>,
    {
        Ok(Some(message.into()))
    }

    /// Return an OpResult with no message to be printed, producing
    /// a silent exit 0
    pub fn ok() -> OpResult {
        Ok(None)
    }

    impl ExitError {
        /// Exit 1 to signify a generic expected error
        /// (e.g. something that sometimes just goes wrong, like a nix build).
        pub fn expected_error<T>(message: T) -> ExitError
        where
            T: Into<String>,
        {
            ExitError {
                exitcode: 1,
                message: message.into(),
            }
        }

        /// Exit 100 to signify a user error (“the user is holding it wrong”).
        /// This is a permanent error, if the program is executed the same way
        /// it should crash with 100 again.
        pub fn user_error<T>(message: T) -> ExitError
        where
            T: Into<String>,
        {
            ExitError {
                exitcode: 100,
                message: message.into(),
            }
        }

        /// Exit 101 to signify an unexpected crash (failing assertion or panic).
        /// This is the same exit code that `panic!()` emits.
        pub fn panic<T>(message: T) -> ExitError
        where
            T: Into<String>,
        {
            ExitError {
                exitcode: 101,
                message: message.into(),
            }
        }

        /// Exit 111 to signify a temporary error (such as resource exhaustion)
        pub fn temporary<T>(message: T) -> ExitError
        where
            T: Into<String>,
        {
            ExitError {
                exitcode: 111,
                message: message.into(),
            }
        }

        /// Exit 126 to signify an environment problem
        /// (the user has set up stuff incorrectly so lorri cannot work)
        pub fn environment_problem<T>(message: T) -> ExitError
        where
            T: Into<String>,
        {
            ExitError {
                exitcode: 126,
                message: message.into(),
            }
        }

        /// Exit 127 to signify a missing executable.
        pub fn missing_executable<T>(message: T) -> ExitError
        where
            T: Into<String>,
        {
            ExitError {
                exitcode: 127,
                message: message.into(),
            }
        }

        /// Exit code of the failure message, guaranteed to be > 0
        pub fn exitcode(&self) -> i32 {
            self.exitcode
        }

        /// Exit message to be displayed to the user on stderr
        pub fn message(&self) -> &str {
            &self.message
        }
    }
}<|MERGE_RESOLUTION|>--- conflicted
+++ resolved
@@ -43,24 +43,10 @@
     /// Final result from a CLI operation
     pub type OpResult = Result<Option<String>, ExitError>;
 
-<<<<<<< HEAD
-/// Exit 1 with an exit message
-pub fn err_msg<T>(message: T) -> OpResult
-where
-    T: Into<String>,
-{
-    Err(ExitError::errmsg(message))
-}
-
-impl ExitError {
-    /// Exit 1 with an exit message
-    pub fn errmsg<T>(message: T) -> ExitError
-=======
     /// Return an OpResult with a final message to print before exit 0
     /// Note, the final message is possibly intended to be consumed
     /// by automated tests.
     pub fn ok_msg<T>(message: T) -> OpResult
->>>>>>> 5204c31f
     where
         T: Into<String>,
     {
