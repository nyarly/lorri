--- conflicted
+++ resolved
@@ -5,11 +5,8 @@
 pub mod info;
 pub mod init;
 pub mod ping;
-<<<<<<< HEAD
+pub mod shell;
 pub mod stream_events;
-=======
-pub mod shell;
->>>>>>> fa94c4bb
 pub mod upgrade;
 pub mod watch;
 
