--- conflicted
+++ resolved
@@ -1,25 +1,15 @@
 //! Run a BuildLoop for `shell.nix`, watching for input file changes.
 //! Can be used together with `direnv`.
-<<<<<<< HEAD
+
 use crate::build_loop::Event;
 use crate::daemon::{Daemon, LoopHandlerEvent};
-use crate::ops::{ok, ExitError, OpResult};
+use crate::ops::error::{ok, ExitError, OpResult};
 use crate::socket::communicate::{listener, CommunicationType};
 use crate::socket::ReadWriter;
 use crate::thread::Pool;
+use crossbeam_channel as chan;
 use crate::NixFile;
 use std::collections::HashMap;
-use std::sync::mpsc::{channel, Sender};
-=======
-
-use crate::daemon::Daemon;
-use crate::ops::error::{ok, ExitError, OpResult};
-use crate::socket::communicate::listener;
-use crate::socket::communicate::CommunicationType;
-use crate::socket::ReadWriter;
-use crate::thread::Pool;
-use crossbeam_channel as chan;
->>>>>>> 5204c31f
 
 /// See the documentation for lorri::cli::Command::Shell for more
 /// details.
@@ -40,11 +30,7 @@
     let (mut daemon, build_messages_rx) = Daemon::new();
 
     // messages sent from accept handlers
-<<<<<<< HEAD
-    let (accept_messages_tx, accept_messages_rx) = channel();
-=======
     let (accept_messages_tx, accept_messages_rx) = chan::unbounded();
->>>>>>> 5204c31f
 
     let handlers = daemon.handlers();
     let build_events_tx = daemon.build_events_tx();
@@ -52,6 +38,8 @@
     let mut pool = Pool::new();
     pool.spawn("accept-loop", move || loop {
         let accept_messages_tx = accept_messages_tx.clone();
+        // has to clone handlers once per accept loop,
+        // because accept spawns a thread each time.
         let handlers = handlers.clone();
         let build_events_tx = build_events_tx.clone();
         let _handle = listener
