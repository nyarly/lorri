//! Run a BuildLoop for `shell.nix`, watching for input file changes.
//! Can be used together with `direnv`.

use crate::build_loop::{BuildError, BuildLoop};
use crate::cli::WatchOptions;
<<<<<<< HEAD
use crate::daemon::LoopHandlerEvent;
use crate::ops::{ok, ExitError, OpResult};
=======
use crate::ops::error::{ok, ExitError, OpResult};
>>>>>>> 5204c31f
use crate::project::Project;
use crossbeam_channel as chan;
use std::fmt::Debug;
use std::io::Write;
use std::thread;

/// See the documentation for lorri::cli::Command::Shell for more
/// details.
pub fn main(project: Project, opts: WatchOptions) -> OpResult {
    if opts.once {
        main_run_once(project)
    } else {
        main_run_forever(project)
    }
}

fn main_run_once(project: Project) -> OpResult {
    let mut build_loop = BuildLoop::new(&project);
    match build_loop.once() {
        Ok(msg) => {
            print_build_message(msg);
            ok()
        }
        Err(BuildError::Unrecoverable(err)) => Err(ExitError::temporary(format!("{:?}", err))),
        Err(BuildError::Recoverable(exit_failure)) => {
            Err(ExitError::expected_error(format!("{:#?}", exit_failure)))
        }
    }
}

fn main_run_forever(project: Project) -> OpResult {
<<<<<<< HEAD
    let (tx, rx) = channel::<LoopHandlerEvent>();
=======
    let (tx, rx) = chan::unbounded();
>>>>>>> 5204c31f
    let build_thread = {
        thread::spawn(move || {
            let mut build_loop = BuildLoop::new(&project);

            // The `watch` command does not currently react to pings, hence the `chan::never()`
            build_loop.forever(tx, chan::never());
        })
    };

    for msg in rx {
        print_build_message(msg);
    }

    build_thread.join().unwrap();

    ok()
}

/// Print a build message to stdout and flush.
fn print_build_message<A>(msg: A)
where
    A: Debug,
{
    println!("{:#?}", msg);
    let _ = std::io::stdout().flush();
}<|MERGE_RESOLUTION|>--- conflicted
+++ resolved
@@ -3,12 +3,8 @@
 
 use crate::build_loop::{BuildError, BuildLoop};
 use crate::cli::WatchOptions;
-<<<<<<< HEAD
 use crate::daemon::LoopHandlerEvent;
-use crate::ops::{ok, ExitError, OpResult};
-=======
 use crate::ops::error::{ok, ExitError, OpResult};
->>>>>>> 5204c31f
 use crate::project::Project;
 use crossbeam_channel as chan;
 use std::fmt::Debug;
@@ -40,11 +36,7 @@
 }
 
 fn main_run_forever(project: Project) -> OpResult {
-<<<<<<< HEAD
-    let (tx, rx) = channel::<LoopHandlerEvent>();
-=======
     let (tx, rx) = chan::unbounded();
->>>>>>> 5204c31f
     let build_thread = {
         thread::spawn(move || {
             let mut build_loop = BuildLoop::new(&project);
