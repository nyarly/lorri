//! Recursively watch paths for changes, in an extensible and
//! cross-platform way.

use crate::NixFile;
use crossbeam_channel as chan;
use notify::{RecommendedWatcher, RecursiveMode, Watcher};
use std::collections::HashSet;
use std::path::{Path, PathBuf};
use std::time::Duration;

/// A dynamic list of paths to watch for changes, and
/// react to changes when they occur.
pub struct Watch {
    /// Event receiver. Process using `Watch::process`.
    pub rx: chan::Receiver<notify::Result<notify::Event>>,
    notify: RecommendedWatcher,
    watches: HashSet<PathBuf>,
}

<<<<<<< HEAD
/// Count of extra events batched with this change.
#[derive(Clone, Debug, Serialize, Deserialize)]
pub struct NumberOfBatchedEvents(u16);

=======
>>>>>>> 5204c31f
/// A debug message string that can only be displayed via `Debug`.
#[derive(Clone, Debug, Serialize, Deserialize)]
pub struct DebugMessage(String);

impl From<String> for DebugMessage {
    fn from(s: String) -> Self {
        DebugMessage(s)
    }
}

/// Description of the project change that triggered a build.
#[derive(Clone, Debug, Serialize, Deserialize)]
#[serde(rename_all = "snake_case")]
pub enum Reason {
    /// When a project is presented to Lorri to track, it's built for this reason.
    ProjectAdded(NixFile),
    /// When a ping is received.
    PingReceived,
    /// When there is a filesystem change, the first changed file is recorded,
    /// along with a count of other filesystem events.
    FilesChanged(Vec<PathBuf>),
    /// When the underlying notifier reports something strange.
    UnknownEvent(DebugMessage),
}

/// We weren’t able to understand a `notify::Event`.
pub enum EventError {
    /// No message was received from the raw event channel
    RxNoEventReceived,
    /// The changed file event had no file path
    EventHasNoFilePath(notify::Event),
}

impl Watch {
    /// Instantiate a new Watch.
    pub fn init() -> Result<Watch, notify::Error> {
        let (tx, rx) = chan::unbounded();

        Ok(Watch {
            notify: Watcher::new(tx, Duration::from_millis(100))?,
            watches: HashSet::new(),
            rx,
        })
    }

    /// Process `notify::Event`s coming in via `Watch::rx`.
    pub fn process(
        &self,
        event: notify::Result<notify::Event>,
    ) -> Option<Result<Reason, EventError>> {
        match event {
            Err(err) => panic!("notify error: {}", err),
            Ok(event) => {
                self.log_event(&event);
                if event.paths.is_empty() {
                    Some(Err(EventError::EventHasNoFilePath(event)))
                } else {
                    let interesting_paths: Vec<PathBuf> = event
                        .paths
                        .into_iter()
                        .filter(|p| self.path_is_interesting(p))
                        .collect();
                    if !interesting_paths.is_empty() {
                        Some(Ok(Reason::FilesChanged(interesting_paths)))
                    } else {
                        None
                    }
                }
            }
        }
    }

    /// Extend the watch list with an additional list of paths.
    /// Note: Watch maintains a list of already watched paths, and
    /// will not add duplicates.
    pub fn extend(&mut self, paths: &[PathBuf]) -> Result<(), notify::Error> {
        for path in paths {
            self.add_path(&path)?;
            if path.is_dir() {
                self.add_path_recursively(&path)?;
            }
        }

        Ok(())
    }

    fn log_event(&self, event: &notify::Event) {
        debug!("Watch Event: {:#?}", event);
        match &event.kind {
            notify::event::EventKind::Remove(_) if !event.paths.is_empty() => {
                info!("identified removal: {:?}", &event.paths);
            }
            _ => {
                debug!("watch event: {:#?}", event);
            }
        }
    }

    fn add_path_recursively(&mut self, path: &PathBuf) -> Result<(), notify::Error> {
        if path.canonicalize()?.starts_with(Path::new("/nix/store")) {
            return Ok(());
        }

        for entry in path.read_dir()? {
            let subpath = entry?.path();

            if subpath.is_dir() {
                self.add_path(&subpath)?;
                self.add_path_recursively(&subpath)?;
            }

            // Skip adding files, watching in the dir will handle it.
        }
        Ok(())
    }

    fn add_path(&mut self, path: &PathBuf) -> Result<(), notify::Error> {
        if !self.watches.contains(path) {
            debug!("Watching path {:?}", path);

            self.notify.watch(path, RecursiveMode::NonRecursive)?;
            self.watches.insert(path.clone());
        }

        if let Some(parent) = path.parent() {
            if !self.watches.contains(parent) {
                debug!("Watching parent path {:?}", parent);

                self.notify.watch(&parent, RecursiveMode::NonRecursive)?;
            }
        }

        Ok(())
    }

    fn path_is_interesting(&self, path: &PathBuf) -> bool {
        path_match(&self.watches, path)
    }
}

/// Determine if the event path is covered by our list of watched
/// paths.
///
/// Returns true if:
///   - the event's path directly names a path in our
///     watch list
///   - the event's path names a canonicalized path in our watch list
///   - the event's path's parent directly names a path in our watch
///     list
///   - the event's path's parent names a canonicalized path in our
///     watch list
fn path_match(watched_paths: &HashSet<PathBuf>, event_path: &Path) -> bool {
    let event_parent = event_path.parent();

    let matches = |watched: &Path| {
        if event_path == watched {
            debug!(
                "Event path ({:?}) directly matches watched path",
                event_path
            );

            return true;
        }

        if let Some(parent) = event_parent {
            if parent == watched {
                debug!(
                    "Event path ({:?}) parent ({:?}) matches watched path",
                    event_path, parent
                );
                return true;
            }
        }

        false
    };

    watched_paths.iter().any(|watched| {
        if matches(watched) {
            return true;
        }

        if let Ok(canonicalized_watch) = watched.canonicalize() {
            if matches(&canonicalized_watch) {
                return true;
            }
        }

        false
    })
}

#[cfg(test)]
mod tests {
    use super::{EventError, Reason, Watch};
    use crate::bash::expect_bash;
    use std::thread::sleep;
    use std::time::Duration;
    use tempfile::tempdir;

    /// upper bound of watcher (if it’s hit, something is broken)
    fn upper_watcher_timeout() -> Duration {
        Duration::from_millis(500)
    }

    /// Collect all notifications
    fn process_all(watch: &Watch) -> Vec<Option<Result<Reason, EventError>>> {
        watch.rx.try_iter().map(|e| watch.process(e)).collect()
    }

    /// Returns true iff the given file has changed
    fn file_changed(watch: &Watch, file_name: &str) -> bool {
        let mut changed = false;
        for event in process_all(watch) {
            if let Some(Ok(Reason::FilesChanged(files))) = event {
                changed = changed
                    || files
                        .iter()
                        .map(|p| p.file_name())
                        .filter(|f| f.is_some())
                        .map(|f| f.unwrap())
                        .any(|f| f == file_name)
            }
        }
        changed
    }

    /// Returns true iff there were no changes
    fn no_changes(watch: &Watch) -> bool {
        process_all(watch).iter().filter(|e| e.is_some()).count() == 0
    }

    #[cfg(target_os = "macos")]
    fn macos_eat_late_notifications(watcher: &mut Watch) {
        // Sometimes a brand new watch will send a CREATE notification
        // for a file which was just created, even if the watch was
        // created after the file was made.
        //
        // Our tests want to be very precise about which events are
        // received when, so expect these initial events and swallow
        // them.
        //
        // Note, this is racey in the kernel. Otherwise I'd assert
        // this is empty.
        sleep(upper_watcher_timeout());
        process_all(watcher).is_empty();
    }

    #[cfg(not(target_os = "macos"))]
    fn macos_eat_late_notifications(watcher: &mut Watch) {
        // If we're supposedly dealing with a late notification on
        // macOS, we'd better not receive any messages on other
        // platforms.
        //
        // If we do receive any notifications, our test is broken.
        sleep(upper_watcher_timeout());
        assert!(process_all(watcher).is_empty());
    }

    #[test]
    fn trivial_watch_whole_directory() {
        let mut watcher = Watch::init().expect("failed creating Watch");
        let temp = tempdir().unwrap();

        expect_bash(r#"mkdir -p "$1""#, &[temp.path().as_os_str()]);
        watcher.extend(&[temp.path().to_path_buf()]).unwrap();

        expect_bash(r#"touch "$1/foo""#, &[temp.path().as_os_str()]);
        sleep(upper_watcher_timeout());
        assert!(file_changed(&watcher, "foo"));

        expect_bash(r#"echo 1 > "$1/foo""#, &[temp.path().as_os_str()]);
        sleep(upper_watcher_timeout());
        assert!(file_changed(&watcher, "foo"));
    }

    #[test]
    fn trivial_watch_specific_file() {
        let mut watcher = Watch::init().expect("failed creating Watch");
        let temp = tempdir().unwrap();

        expect_bash(r#"mkdir -p "$1""#, &[temp.path().as_os_str()]);
        expect_bash(r#"touch "$1/foo""#, &[temp.path().as_os_str()]);
        watcher.extend(&[temp.path().join("foo")]).unwrap();
        macos_eat_late_notifications(&mut watcher);

        expect_bash(r#"echo 1 > "$1/foo""#, &[temp.path().as_os_str()]);
        sleep(upper_watcher_timeout());
        assert!(file_changed(&watcher, "foo"));
    }

    #[test]
    fn rename_over_vim() {
        // Vim renames files in to place for atomic writes
        let mut watcher = Watch::init().expect("failed creating Watch");
        let temp = tempdir().unwrap();

        expect_bash(r#"mkdir -p "$1""#, &[temp.path().as_os_str()]);
        expect_bash(r#"touch "$1/foo""#, &[temp.path().as_os_str()]);
        watcher.extend(&[temp.path().join("foo")]).unwrap();
        macos_eat_late_notifications(&mut watcher);

        // bar is not watched, expect error
        expect_bash(r#"echo 1 > "$1/bar""#, &[temp.path().as_os_str()]);
        sleep(upper_watcher_timeout());
        assert!(no_changes(&watcher));

        // Rename bar to foo, expect a notification
        expect_bash(r#"mv "$1/bar" "$1/foo""#, &[temp.path().as_os_str()]);
        sleep(upper_watcher_timeout());
        assert!(file_changed(&watcher, "foo"));

        // Do it a second time
        expect_bash(r#"echo 1 > "$1/bar""#, &[temp.path().as_os_str()]);
        sleep(upper_watcher_timeout());
        assert!(no_changes(&watcher));

        // Rename bar to foo, expect a notification
        expect_bash(r#"mv "$1/bar" "$1/foo""#, &[temp.path().as_os_str()]);
        sleep(upper_watcher_timeout());
        assert!(file_changed(&watcher, "foo"));
    }
}<|MERGE_RESOLUTION|>--- conflicted
+++ resolved
@@ -17,13 +17,6 @@
     watches: HashSet<PathBuf>,
 }
 
-<<<<<<< HEAD
-/// Count of extra events batched with this change.
-#[derive(Clone, Debug, Serialize, Deserialize)]
-pub struct NumberOfBatchedEvents(u16);
-
-=======
->>>>>>> 5204c31f
 /// A debug message string that can only be displayed via `Debug`.
 #[derive(Clone, Debug, Serialize, Deserialize)]
 pub struct DebugMessage(String);
