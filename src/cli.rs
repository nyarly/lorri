//! Defines the CLI interface using structopt.

use crate::ops::stream_events::EventKind;
use std::path::PathBuf;

#[derive(StructOpt, Debug)]
#[structopt(name = "lorri")]
/// Global arguments which set global program state. Most
/// arguments will be to sub-commands.
pub struct Arguments {
    /// Activate debug logging. Multiple occurrences are accepted for backwards compatibility, but
    /// have no effect.
    #[structopt(short = "v", long = "verbose", parse(from_occurrences))]
    pub verbosity: u8,

    /// Sub-command to execute
    #[structopt(subcommand)]
    pub command: Command,
}

#[derive(StructOpt, Debug)]
/// Sub-commands which lorri can execute
pub enum Command {
    /// Emit shell script intended to be evaluated as part of direnv's .envrc, via: `eval "$(lorri
    /// direnv)"`
    #[structopt(name = "direnv")]
    Direnv(DirenvOptions),

    /// Show information about a lorri project
    #[structopt(name = "info")]
    Info(InfoOptions),

    /// Open a new project shell
    #[structopt(name = "shell")]
    Shell(ShellOptions),

    /// (internal) Used internally by `lorri shell`
    #[structopt(
        name = "internal__start_user_shell",
        raw(setting = "structopt::clap::AppSettings::Hidden")
    )]
    StartUserShell_(StartUserShellOptions_),

    /// Build project whenever an input file changes
    #[structopt(name = "watch")]
    Watch(WatchOptions),

    /// Start the multi-project daemon. Replaces `lorri watch`
    #[structopt(name = "daemon")]
    Daemon,

    /// (internal) Tell the lorri daemon to care about the current directory's project
    #[structopt(
        name = "internal__ping",
        raw(setting = "structopt::clap::AppSettings::Hidden")
    )]
    Ping_(Ping_),

<<<<<<< HEAD
    /// (plumbing) Ask the lorri daemon to report build events as they occur
    #[structopt(name = "stream_events_")]
    StreamEvents_(StreamEvents_),

    /// Upgrade Lorri
    #[structopt(name = "self-upgrade", alias = "self-update")]
=======
    /// Upgrade lorri
    #[structopt(name = "self-upgrade")]
>>>>>>> c38e0f09
    Upgrade(UpgradeTo),

    /// Write bootstrap files to current directory to create a new lorri project
    #[structopt(name = "init")]
    Init,
}

/// Options for the `direnv` subcommand.
#[derive(StructOpt, Debug)]
pub struct DirenvOptions {
    /// The .nix file in the current directory to use
    #[structopt(long = "shell-file", parse(from_os_str), default_value = "shell.nix")]
    pub nix_file: PathBuf,
}

/// Options for the `info` subcommand.
#[derive(StructOpt, Debug)]
pub struct InfoOptions {
    /// The .nix file in the current directory to use
    // The "shell-file" argument has no default value. That's on purpose: sometimes users have
    // projects with multiple shell files. This way, they are forced to think about which shell
    // file was causing problems when they submit a bug report.
    #[structopt(long = "shell-file", parse(from_os_str))]
    pub nix_file: PathBuf,
}

/// Options for the `shell` subcommand.
#[derive(StructOpt, Debug)]
pub struct ShellOptions {
    /// The .nix file in the current directory to use
    #[structopt(long = "shell-file", parse(from_os_str), default_value = "shell.nix")]
    pub nix_file: PathBuf,
    /// If true, load environment from cache
    #[structopt(long = "cached")]
    pub cached: bool,
}

/// Options for the `internal__start_user_shell` subcommand.
#[derive(StructOpt, Debug)]
pub struct StartUserShellOptions_ {
    /// The path of the parent shell's binary
    #[structopt(long = "shell-path", parse(from_os_str))]
    pub shell_path: PathBuf,
    /// The .nix file in the current directory to use to instantiate the project
    #[structopt(long = "shell-file", parse(from_os_str))]
    pub nix_file: PathBuf,
}

/// Options for the `watch` subcommand.
#[derive(StructOpt, Debug)]
pub struct WatchOptions {
    /// The .nix file in the current directory to use
    #[structopt(long = "shell-file", parse(from_os_str), default_value = "shell.nix")]
    pub nix_file: PathBuf,
    /// Exit after a the first build
    #[structopt(long = "once")]
    pub once: bool,
}

/// Send a message with a lorri project.
///
/// Pinging with a project tells the daemon that the project was recently interacted with.
/// If the daemon has not been pinged for a project, it begins listening. If it does not
/// get pinged for a long time, it may stop watching the project for changes.
#[derive(StructOpt, Debug)]
pub struct Ping_ {
    /// The .nix file to watch and build on changes.
    #[structopt(parse(from_os_str))]
    pub nix_file: PathBuf,
}

/// Stream events from the daemon.
#[derive(StructOpt, Debug)]
pub struct StreamEvents_ {
    #[structopt(long, default_value = "all")]
    /// The kind of events to report
    pub kind: EventKind,
}

/// A stub struct to represent how what we want to upgrade to.
#[derive(StructOpt, Debug)]
#[structopt(name = "basic")]
pub struct UpgradeTo {
    /// the path to a local check out of lorri.
    #[structopt(subcommand)]
    pub source: Option<UpgradeSource>,
}

/// Version-specifiers of different upgrade targets.
#[derive(StructOpt, Debug)]
pub enum UpgradeSource {
    /// Upgrade to the current rolling-release version, will be
    /// fetched from git and built locally. rolling-release is
    /// expected to be more stable than master. (default)
    #[structopt(name = "rolling-release")]
    RollingRelease,

    /// Upgrade to the current version from the master branch, which
    /// will be fetched from git and built locally.
    #[structopt(name = "master")]
    Master,

    /// Upgrade to a version in an arbitrary local directory.
    #[structopt(name = "local")]
    Local(LocalDest),
}

/// Install an arbitrary version of lorri from a local directory.
#[derive(StructOpt, Debug)]
pub struct LocalDest {
    /// the path to a local check out of lorri.
    #[structopt(parse(from_os_str))]
    pub path: PathBuf,
}<|MERGE_RESOLUTION|>--- conflicted
+++ resolved
@@ -1,6 +1,5 @@
 //! Defines the CLI interface using structopt.
 
-use crate::ops::stream_events::EventKind;
 use std::path::PathBuf;
 
 #[derive(StructOpt, Debug)]
@@ -56,17 +55,12 @@
     )]
     Ping_(Ping_),
 
-<<<<<<< HEAD
     /// (plumbing) Ask the lorri daemon to report build events as they occur
     #[structopt(name = "stream_events_")]
     StreamEvents_(StreamEvents_),
 
     /// Upgrade Lorri
     #[structopt(name = "self-upgrade", alias = "self-update")]
-=======
-    /// Upgrade lorri
-    #[structopt(name = "self-upgrade")]
->>>>>>> c38e0f09
     Upgrade(UpgradeTo),
 
     /// Write bootstrap files to current directory to create a new lorri project
