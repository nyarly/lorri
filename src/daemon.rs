--- conflicted
+++ resolved
@@ -1,34 +1,16 @@
 //! The lorri daemon, watches multiple projects in the background.
 
-<<<<<<< HEAD
-use crate::build_loop::{BuildLoop, Event};
-=======
-use crate::build_loop::BuildLoop;
+use crate::build_loop::{BuildLoop,Event};
 use crate::ops::error::ExitError;
->>>>>>> 7b84837b
 use crate::project::Project;
-use crate::socket::SocketPath;
+use crate::socket::communicate::{NoMessage, Ping, DEFAULT_READ_TIMEOUT};
+use crate::socket::{ReadError, ReadWriter, Timeout};
 use crate::NixFile;
 use crossbeam_channel as chan;
 use std::collections::HashMap;
 use std::path::PathBuf;
 
 mod rpc;
-
-#[derive(Debug, Clone)]
-/// Union of build_loop::Event and NewListener for internal use.
-pub enum LoopHandlerEvent {
-    /// A new listener has joined for event streaming
-    NewListener(chan::Sender<Event>),
-    /// Events from a BuildLoop
-    BuildEvent(Event),
-}
-
-impl From<Event> for LoopHandlerEvent {
-    fn from(item: Event) -> Self {
-        LoopHandlerEvent::BuildEvent(item)
-    }
-}
 
 /// Indicate that the user is interested in a specific nix file.
 /// Usually a nix file describes the environment of a project,
@@ -58,32 +40,21 @@
     handler_threads: HashMap<NixFile, Handler>,
     /// Sending end that we pass to every `BuildLoop` the daemon controls.
     // TODO: this needs to transmit information to identify the builder with
-<<<<<<< HEAD
     build_events_tx: chan::Sender<LoopHandlerEvent>,
-    /// The handlers functions for incoming requests
-    handler_fns: HandlerFns,
-=======
-    build_tx: chan::Sender<crate::build_loop::Event>,
->>>>>>> 7b84837b
 }
 
 impl Daemon {
     /// Create a new daemon. Also return an `chan::Receiver` that
     /// receives `build_loop::Event`s for all builders this daemon
     /// supervises.
-<<<<<<< HEAD
     pub fn new() -> (Daemon, chan::Receiver<LoopHandlerEvent>) {
         let (tx, rx) = chan::unbounded();
-=======
-    pub fn new() -> (Daemon, chan::Receiver<crate::build_loop::Event>) {
-        let (build_tx, build_rx) = chan::unbounded();
->>>>>>> 7b84837b
         (
             Daemon {
                 handler_threads: HashMap::new(),
-                build_tx,
+                build_events_tx: tx,
             },
-            build_rx,
+            rx,
         )
     }
 
@@ -118,16 +89,11 @@
         Ok(())
     }
 
-    /// The deamon's transmission channel for build events
-    pub fn build_events_tx(&self) -> chan::Sender<LoopHandlerEvent> {
-        self.build_events_tx.clone()
-    }
-
     /// Add nix file to the set of files this daemon watches
     /// & build if they change.
     pub fn add(&mut self, project: Project) {
         let (tx, rx) = chan::unbounded();
-        let build_tx = self.build_tx.clone();
+        let build_events_tx = self.build_events_tx.clone();
 
         self.handler_threads
             .entry(project.nix_file.clone())
@@ -138,7 +104,7 @@
 
                     // cloning the tx means the daemon’s rx gets all
                     // messages from all builders.
-                    build_loop.forever(build_tx, rx);
+                    build_loop.forever(build_events_tx, rx);
                 }),
             })
             // Notify the handler, whether or not it was newly added
@@ -146,64 +112,4 @@
             .send(())
             .unwrap();
     }
-<<<<<<< HEAD
-}
-
-/// Holds handler functions the daemon uses to react to messages.
-#[derive(Clone)]
-pub struct HandlerFns {
-    /// How long the daemon waits for messages to arrive after accept()
-    read_timeout: Timeout,
-}
-
-impl HandlerFns {
-    /// Accept handler for `socket::communicate::Ping` messages.
-    /// For a valid ping message, it sends an instruction to start
-    /// the build to `build_chan`.
-    // TODO: make private again
-    // the ReadWriter here has to be the inverse of the `Client.ping()`, which is `ReadWriter<!, Ping>`
-    pub fn ping(
-        &self,
-        rw: ReadWriter<Ping, NoMessage>,
-        build_chan: chan::Sender<IndicateActivity>,
-    ) {
-        let ping: Result<Ping, ReadError> = rw.read(&self.read_timeout);
-        match ping {
-            Err(ReadError::Timeout) => debug!(
-                "Client didn’t send a `Ping` message after waiting for {}",
-                &self.read_timeout
-            ),
-            Err(ReadError::Deserialize(e)) => {
-                debug!("Client `Ping` message could not be decoded: {}", e)
-            }
-            Ok(p) => {
-                info!("pinged with {}", p.nix_file);
-                build_chan
-                    .send(IndicateActivity {
-                        nix_file: p.nix_file,
-                    })
-                    .expect("StartBuild channel closed")
-            }
-        }
-    }
-
-    /// Accept handler for socket::communicate::StreamEvents messages.
-    /// Once connected, it streams BuildEvent messages to the client.
-    pub fn stream_events(
-        &self,
-        mut rw: ReadWriter<NoMessage, Event>,
-        build_chan: chan::Receiver<Event>,
-    ) {
-        for event in build_chan {
-            match rw.write(&self.read_timeout, &event) {
-                Err(e) => {
-                    debug!("Couldn't write event: {:?} {:?}", &event, e);
-                    break;
-                }
-                Ok(_) => debug!("Sent an event"),
-            }
-        }
-    }
-=======
->>>>>>> 7b84837b
 }