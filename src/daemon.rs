//! The lorri daemon, watches multiple projects in the background.

use crate::build_loop::{BuildLoop, Event};
use crate::project::Project;
use crate::socket::communicate::{NoMessage, Ping, DEFAULT_READ_TIMEOUT};
use crate::socket::{ReadError, ReadWriter, Timeout};
use crate::NixFile;
use crossbeam_channel as chan;
use std::collections::HashMap;

#[derive(Debug, Clone)]
/// Union of build_loop::Event and NewListener for internal use.
pub enum LoopHandlerEvent {
    /// A new listener has joined for event streaming
    NewListener(mpsc::Sender<Event>),
    /// Events from a BuildLoop
    BuildEvent(Event),
}

impl From<Event> for LoopHandlerEvent {
    fn from(item: Event) -> Self {
        LoopHandlerEvent::BuildEvent(item)
    }
}

/// Indicate that the user is interested in a specific nix file.
/// Usually a nix file describes the environment of a project,
/// so the user editor would send this message when a file
/// in the project is opened, through `lorri direnv` for example.
///
/// `lorri ping_` is the plumbing command which triggers this signal.
///
/// Note especially that we don’t want to fix the server reaction to
/// this signal yet, sending `IndicateActivity` does not necessarily
/// start a build immediately (or at all, if for example we implement
/// a “pause/stop” functionality). The semantics will be specified
/// at a later time.
pub struct IndicateActivity {
    /// This nix file should be build/watched by the daemon.
    pub nix_file: NixFile,
}

struct Handler {
    tx: chan::Sender<()>,
    _handle: std::thread::JoinHandle<()>,
}

/// Keeps all state of the running `lorri daemon` service, watches nix files and runs builds.
pub struct Daemon {
    /// A thread for each `BuildLoop`, keyed by the nix files listened on.
    handler_threads: HashMap<NixFile, Handler>,
    /// Sending end that we pass to every `BuildLoop` the daemon controls.
    // TODO: this needs to transmit information to identify the builder with
<<<<<<< HEAD
    build_events_tx: mpsc::Sender<LoopHandlerEvent>,
=======
    build_events_tx: chan::Sender<crate::build_loop::Event>,
>>>>>>> 5204c31f
    /// The handlers functions for incoming requests
    handler_fns: HandlerFns,
}

// TODO: set a `Listener` up in the daemon instead of manually outside

impl Daemon {
    /// Create a new daemon. Also return an `chan::Receiver` that
    /// receives `build_loop::Event`s for all builders this daemon
    /// supervises.
<<<<<<< HEAD
    pub fn new() -> (Daemon, mpsc::Receiver<LoopHandlerEvent>) {
        let (tx, rx) = mpsc::channel();
=======
    pub fn new() -> (Daemon, chan::Receiver<crate::build_loop::Event>) {
        let (tx, rx) = chan::unbounded();
>>>>>>> 5204c31f
        (
            Daemon {
                handler_threads: HashMap::new(),
                build_events_tx: tx,
                handler_fns: HandlerFns {
                    read_timeout: DEFAULT_READ_TIMEOUT,
                },
            },
            rx,
        )
    }

    /// The handler daemon message handler functions
    pub fn handlers(&self) -> HandlerFns {
        self.handler_fns.clone()
    }

    /// The deamon's transmission channel for build events
    pub fn build_events_tx(&self) -> mpsc::Sender<LoopHandlerEvent> {
        self.build_events_tx.clone()
    }

    /// Add nix file to the set of files this daemon watches
    /// & build if they change.
    pub fn add(&mut self, project: Project) {
        let (tx, rx) = chan::unbounded();
        let build_events_tx = self.build_events_tx.clone();

        self.handler_threads
            .entry(project.nix_file.clone())
            .or_insert_with(|| Handler {
                tx,
                _handle: std::thread::spawn(move || {
                    let mut build_loop = BuildLoop::new(&project);

                    // cloning the tx means the daemon’s rx gets all
                    // messages from all builders.
                    build_loop.forever(build_events_tx, rx);
                }),
            })
            // Notify the handler, whether or not it was newly added
            .tx
            .send(())
            .unwrap();
    }
}

/// Holds handler functions the daemon uses to react to messages.
#[derive(Clone)]
pub struct HandlerFns {
    /// How long the daemon waits for messages to arrive after accept()
    read_timeout: Timeout,
}

impl HandlerFns {
    /// Accept handler for `socket::communicate::Ping` messages.
    /// For a valid ping message, it sends an instruction to start
    /// the build to `build_chan`.
    // TODO: make private again
    // the ReadWriter here has to be the inverse of the `Client.ping()`, which is `ReadWriter<!, Ping>`
    pub fn ping(
        &self,
        rw: ReadWriter<Ping, NoMessage>,
        build_chan: chan::Sender<IndicateActivity>,
    ) {
        let ping: Result<Ping, ReadError> = rw.read(&self.read_timeout);
        match ping {
            Err(ReadError::Timeout) => debug!(
                "Client didn’t send a `Ping` message after waiting for {}",
                &self.read_timeout
            ),
            Err(ReadError::Deserialize(e)) => {
                debug!("Client `Ping` message could not be decoded: {}", e)
            }
            Ok(p) => {
                info!("pinged with {}", p.nix_file);
                build_chan
                    .send(IndicateActivity {
                        nix_file: p.nix_file,
                    })
                    .expect("StartBuild channel closed")
            }
        }
    }

    /// Accept handler for socket::communicate::StreamEvents messages.
    /// Once connected, it streams BuildEvent messages to the client.
    pub fn stream_events(
        &self,
        mut rw: ReadWriter<NoMessage, Event>,
        build_chan: mpsc::Receiver<Event>,
    ) {
        for event in build_chan {
            match rw.write(&self.read_timeout, &event) {
                Err(e) => {
                    debug!("Couldn't write event: {:?} {:?}", &event, e);
                    break;
                }
                Ok(_) => debug!("Sent an event"),
            }
        }
    }
}<|MERGE_RESOLUTION|>--- conflicted
+++ resolved
@@ -51,11 +51,7 @@
     handler_threads: HashMap<NixFile, Handler>,
     /// Sending end that we pass to every `BuildLoop` the daemon controls.
     // TODO: this needs to transmit information to identify the builder with
-<<<<<<< HEAD
-    build_events_tx: mpsc::Sender<LoopHandlerEvent>,
-=======
     build_events_tx: chan::Sender<crate::build_loop::Event>,
->>>>>>> 5204c31f
     /// The handlers functions for incoming requests
     handler_fns: HandlerFns,
 }
@@ -66,13 +62,8 @@
     /// Create a new daemon. Also return an `chan::Receiver` that
     /// receives `build_loop::Event`s for all builders this daemon
     /// supervises.
-<<<<<<< HEAD
-    pub fn new() -> (Daemon, mpsc::Receiver<LoopHandlerEvent>) {
-        let (tx, rx) = mpsc::channel();
-=======
     pub fn new() -> (Daemon, chan::Receiver<crate::build_loop::Event>) {
         let (tx, rx) = chan::unbounded();
->>>>>>> 5204c31f
         (
             Daemon {
                 handler_threads: HashMap::new(),
@@ -163,7 +154,7 @@
     pub fn stream_events(
         &self,
         mut rw: ReadWriter<NoMessage, Event>,
-        build_chan: mpsc::Receiver<Event>,
+        build_chan: chan::Receiver<Event>,
     ) {
         for event in build_chan {
             match rw.write(&self.read_timeout, &event) {
