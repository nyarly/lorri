//! Uses `builder` and filesystem watch code to repeatedly
//! evaluate and build a given Nix file.

use crate::builder;
<<<<<<< HEAD
use crate::builder::RunStatus;
use crate::daemon::LoopHandlerEvent;
=======
use crate::error::BuildError;
>>>>>>> 1854d28f
use crate::pathreduction::reduce_paths;
use crate::project::roots;
use crate::project::roots::Roots;
use crate::project::Project;
use crate::watch::{DebugMessage, EventError, Reason, Watch};
use crate::NixFile;
use crossbeam_channel as chan;
use serde::{
    de::{self, Visitor},
    Deserialize, Deserializer, Serialize, Serializer,
};
use slog_scope::{debug, warn};
use std::path::PathBuf;

/// Builder events sent back over `BuildLoop.tx`.
#[derive(Clone, Debug, Serialize, Deserialize)]
#[serde(rename_all = "snake_case")]
pub enum Event {
<<<<<<< HEAD
    /// Demarks a stream of events from recent history becoming live
    SectionEnd,
    /// A build has started
    Started {
        /// The shell.nix file for the building project
        nix_file: NixFile,
        /// The reason the build started
        reason: Reason,
    },
    /// A build completed successfully
    Completed {
        /// The shell.nix file for the building project
        nix_file: NixFile,
        /// The result of the build
        result: BuildResults,
    },
    /// A build command returned a failing exit status
    Failure {
        /// The shell.nix file for the building project
        nix_file: NixFile,
        /// The error that exited the build
        failure: BuildExitFailure,
    },
=======
    /// The build has started
    Started(Reason),
    /// The build completed successfully
    Completed(BuildResults),
    /// The build command returned a failing exit status
    Failure(BuildError),
>>>>>>> 1854d28f
}

/// Results of a single, successful build.
#[derive(Clone, Debug, Serialize, Deserialize)]
pub struct BuildResults {
    /// See `build::Info.outputPaths
    pub output_paths: builder::OutputPaths<roots::RootPath>,
}

<<<<<<< HEAD
/// Results of a single, failing build.
#[derive(Debug, Clone, Serialize, Deserialize)]
pub struct BuildExitFailure {
    /// stderr log output
    pub log_lines: Vec<LogLine>,
}

/// A line from stderr log output
#[derive(Debug, Clone)]
pub struct LogLine(std::ffi::OsString);

impl Serialize for LogLine {
    fn serialize<S>(&self, serializer: S) -> Result<S::Ok, S::Error>
    where
        S: Serializer,
    {
        let LogLine(oss) = self;
        serializer.serialize_str(&*oss.to_string_lossy())
    }
}

impl<'de> Deserialize<'de> for LogLine {
    fn deserialize<D>(deserializer: D) -> Result<Self, D::Error>
    where
        D: Deserializer<'de>,
    {
        use std::fmt;

        struct LLVisitor;

        impl<'de> Visitor<'de> for LLVisitor {
            type Value = LogLine;

            fn expecting(&self, formatter: &mut fmt::Formatter) -> fmt::Result {
                formatter.write_str("a string")
            }

            fn visit_str<E>(self, value: &str) -> Result<LogLine, E>
            where
                E: de::Error,
            {
                Ok(LogLine(std::ffi::OsString::from(value)))
            }
        }

        deserializer.deserialize_str(LLVisitor)
    }
}

impl From<std::ffi::OsString> for LogLine {
    fn from(oss: std::ffi::OsString) -> Self {
        LogLine(oss)
    }
}

impl From<LogLine> for std::ffi::OsString {
    fn from(ll: LogLine) -> Self {
        ll.0
    }
}

#[cfg(test)]
mod tests {
    use super::{BuildExitFailure, Event, LogLine};
    use crate::NixFile;
    use serde_json;

    fn build_failure() -> Event {
        Event::Failure {
            nix_file: NixFile::Shell(std::path::PathBuf::from("/somewhere/shell.nix")),
            failure: BuildExitFailure {
                log_lines: vec![
                    LogLine::from(std::ffi::OsString::from(
                        "this is a test of the emergency broadcast system",
                    )),
                    LogLine::from(std::ffi::OsString::from("you will hear a tone")),
                    LogLine::from(std::ffi::OsString::from("remember, this is only a test")),
                ],
            },
        }
    }

    #[test]
    fn logline_json_readable() -> Result<(), serde_json::Error> {
        // just don't explode, you know?
        assert!(serde_json::to_string(&build_failure())?.contains("emergency"));
        Ok(())
    }

    #[test]
    fn logline_json_roundtrip() -> Result<(), serde_json::Error> {
        // just don't explode, you know?
        serde_json::from_str::<serde_json::Value>(&serde_json::to_string(&build_failure())?)
            .map(|_| ())
    }

    #[test]
    fn logline_bincode_roundtrip() -> Result<(), bincode::Error> {
        // just don't explode, you know?
        //let serzd = bincode::serialize(&build_failure()).unwrap();
        //panic!(format!("serialized as: {:?} {:?}", String::from_utf8(serzd.clone()).unwrap(), serzd));

        match bincode::deserialize(&bincode::serialize(&build_failure())?)? {
            Event::Failure { failure: f, .. } => {
                let LogLine(ret) = f.log_lines.get(0).unwrap().clone();
                assert!(ret.into_string().unwrap().contains("emergency"));
            }
            otherwise => panic!(otherwise),
        }
        Ok(())
    }
}

=======
>>>>>>> 1854d28f
/// The BuildLoop repeatedly builds the Nix expression in
/// `project` each time a source file influencing
/// a previous build changes.
/// Additionally, we create GC roots for the build results.
pub struct BuildLoop<'a> {
    /// Project to be built.
    project: &'a Project,
    /// Watches all input files for changes.
    /// As new input files are discovered, they are added to the watchlist.
    watch: Watch,
}

impl<'a> BuildLoop<'a> {
    /// Instatiate a new BuildLoop. Uses an internal filesystem
    /// watching implementation.
    pub fn new(project: &'a Project) -> BuildLoop<'a> {
        BuildLoop {
            project,
            watch: Watch::try_new().expect("Failed to initialize watch"),
        }
    }

    /// Loop forever, watching the filesystem for changes. Blocks.
    /// Sends `Event`s over `Self.tx` once they happen.
    /// When new filesystem changes are detected while a build is
    /// still running, it is finished first before starting a new build.
    #[allow(clippy::drop_copy, clippy::zero_ptr)] // triggered by `select!`
    pub fn forever(&mut self, tx: chan::Sender<LoopHandlerEvent>, rx_ping: chan::Receiver<()>) {
        let send = |msg| {
            debug!("BuildLoop sending"; "message" => format!("{:#?}", msg));
            tx.send(msg).expect("Failed to send an event")
        };
        let translate_reason = |rsn| match rsn {
            Ok(rsn) => rsn,
            // we should continue and just cite an unknown reason
            Err(EventError::EventHasNoFilePath(msg)) => {
                warn!(
                    "event has no file path; possible issue with the watcher?";
                    "message" => ?msg
                );
                // can’t Clone `Event`s, so we return the Debug output here
                Reason::UnknownEvent(DebugMessage::from(format!("{:#?}", msg)))
            }
            Err(EventError::RxNoEventReceived) => {
                panic!("The file watcher died!");
            }
        };

        // The project has just been added, so run the builder in the first iteration
        let mut reason = Some(Event::Started {
            nix_file: self.project.nix_file.clone(),
            reason: Reason::ProjectAdded(self.project.nix_file.clone()),
        });
        let mut output_paths = None;

        // Drain pings initially: we're going to trigger a first build anyway
        rx_ping.try_iter().for_each(drop);

        let rx_notify = self.watch.rx.clone();

        loop {
            // If there is some reason to build, run the build!
            if let Some(rsn) = reason {
                send(rsn.into());
                match self.once() {
                    Ok(result) => {
                        output_paths = Some(result.output_paths.clone());
                        send(
                            Event::Completed {
                                nix_file: self.project.nix_file.clone(),
                                result,
                            }
                            .into(),
                        );
                    }
<<<<<<< HEAD
                    Err(BuildError::Recoverable(failure)) => send(
                        Event::Failure {
                            nix_file: self.project.nix_file.clone(),
                            failure,
                        }
                        .into(),
                    ),
                    Err(BuildError::Unrecoverable(err)) => {
                        panic!("Unrecoverable error:\n{:#?}", err);
=======
                    Err(e) if e.is_actionable() => send(Event::Failure(e)),
                    Err(e) => {
                        panic!("Unrecoverable error:\n{}", e);
>>>>>>> 1854d28f
                    }
                }
                reason = None;
            }

            chan::select! {
                recv(rx_notify) -> msg => if let Ok(msg) = msg {
                    if let Some(rsn) = self.watch.process(msg) {
                        reason = Some(Event::Started{
                            nix_file: self.project.nix_file.clone(),
                            reason: translate_reason(rsn)
                        });
                    }
                },
                recv(rx_ping) -> msg => if let (Ok(()), Some(output_paths)) = (msg, &output_paths) {
                    if !output_paths.shell_gc_root_is_dir() {
                        reason = Some(Event::Started{
                            nix_file: self.project.nix_file.clone(),
                            reason: Reason::PingReceived});
                    }
                },
            }
        }
    }

    /// Execute a single build of the environment.
    ///
    /// This will create GC roots and expand the file watch list for
    /// the evaluation.
    pub fn once(&mut self) -> Result<BuildResults, BuildError> {
<<<<<<< HEAD
        let (tx, rx) = chan::unbounded();
        debug!("BuildLoop running"; "nix_file" => self.project.nix_file.clone());
        let run_result = builder::run(tx, &self.project.nix_file, &self.project.cas)?;

        self.register_paths(&run_result.referenced_paths)?;

        let lines = rx.iter().map(LogLine::from).collect();

        match run_result.status {
            RunStatus::FailedAtInstantiation => Err(BuildError::Recoverable(BuildExitFailure {
                log_lines: lines,
            })),
            RunStatus::FailedAtRealize => Err(BuildError::Recoverable(BuildExitFailure {
                log_lines: lines,
            })),
            RunStatus::Complete(path) => self.root_result(path),
        }
=======
        let run_result = builder::run(&self.project.nix_file, &self.project.cas)?;
        self.register_paths(&run_result.referenced_paths)?;
        self.root_result(run_result.result)
>>>>>>> 1854d28f
    }

    fn register_paths(&mut self, paths: &[PathBuf]) -> Result<(), notify::Error> {
        let original_paths_len = paths.len();
        let paths = reduce_paths(&paths);
        debug!("paths reduced"; "from" => original_paths_len, "to" => paths.len());

        // add all new (reduced) nix sources to the input source watchlist
        self.watch.extend(&paths.into_iter().collect::<Vec<_>>())?;

        Ok(())
    }

    fn root_result(&mut self, build: builder::RootedPath) -> Result<BuildResults, BuildError> {
        let roots = Roots::from_project(&self.project);

        Ok(BuildResults {
            output_paths: roots.create_roots(build).map_err(BuildError::io)?,
        })
    }
}<|MERGE_RESOLUTION|>--- conflicted
+++ resolved
@@ -2,12 +2,8 @@
 //! evaluate and build a given Nix file.
 
 use crate::builder;
-<<<<<<< HEAD
 use crate::builder::RunStatus;
 use crate::daemon::LoopHandlerEvent;
-=======
-use crate::error::BuildError;
->>>>>>> 1854d28f
 use crate::pathreduction::reduce_paths;
 use crate::project::roots;
 use crate::project::roots::Roots;
@@ -26,7 +22,6 @@
 #[derive(Clone, Debug, Serialize, Deserialize)]
 #[serde(rename_all = "snake_case")]
 pub enum Event {
-<<<<<<< HEAD
     /// Demarks a stream of events from recent history becoming live
     SectionEnd,
     /// A build has started
@@ -50,14 +45,6 @@
         /// The error that exited the build
         failure: BuildExitFailure,
     },
-=======
-    /// The build has started
-    Started(Reason),
-    /// The build completed successfully
-    Completed(BuildResults),
-    /// The build command returned a failing exit status
-    Failure(BuildError),
->>>>>>> 1854d28f
 }
 
 /// Results of a single, successful build.
@@ -67,7 +54,6 @@
     pub output_paths: builder::OutputPaths<roots::RootPath>,
 }
 
-<<<<<<< HEAD
 /// Results of a single, failing build.
 #[derive(Debug, Clone, Serialize, Deserialize)]
 pub struct BuildExitFailure {
@@ -181,8 +167,6 @@
     }
 }
 
-=======
->>>>>>> 1854d28f
 /// The BuildLoop repeatedly builds the Nix expression in
 /// `project` each time a source file influencing
 /// a previous build changes.
@@ -258,7 +242,6 @@
                             .into(),
                         );
                     }
-<<<<<<< HEAD
                     Err(BuildError::Recoverable(failure)) => send(
                         Event::Failure {
                             nix_file: self.project.nix_file.clone(),
@@ -268,11 +251,6 @@
                     ),
                     Err(BuildError::Unrecoverable(err)) => {
                         panic!("Unrecoverable error:\n{:#?}", err);
-=======
-                    Err(e) if e.is_actionable() => send(Event::Failure(e)),
-                    Err(e) => {
-                        panic!("Unrecoverable error:\n{}", e);
->>>>>>> 1854d28f
                     }
                 }
                 reason = None;
@@ -303,7 +281,6 @@
     /// This will create GC roots and expand the file watch list for
     /// the evaluation.
     pub fn once(&mut self) -> Result<BuildResults, BuildError> {
-<<<<<<< HEAD
         let (tx, rx) = chan::unbounded();
         debug!("BuildLoop running"; "nix_file" => self.project.nix_file.clone());
         let run_result = builder::run(tx, &self.project.nix_file, &self.project.cas)?;
@@ -321,11 +298,6 @@
             })),
             RunStatus::Complete(path) => self.root_result(path),
         }
-=======
-        let run_result = builder::run(&self.project.nix_file, &self.project.cas)?;
-        self.register_paths(&run_result.referenced_paths)?;
-        self.root_result(run_result.result)
->>>>>>> 1854d28f
     }
 
     fn register_paths(&mut self, paths: &[PathBuf]) -> Result<(), notify::Error> {
@@ -343,7 +315,7 @@
         let roots = Roots::from_project(&self.project);
 
         Ok(BuildResults {
-            output_paths: roots.create_roots(build).map_err(BuildError::io)?,
+            output_paths: roots.create_roots(build)?,
         })
     }
 }